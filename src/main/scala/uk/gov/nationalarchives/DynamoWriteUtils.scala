package uk.gov.nationalarchives

import org.scanamo.{DynamoObject, DynamoValue}
import org.scanamo.generic.semiauto.FieldName
import uk.gov.nationalarchives.DynamoFormatters._

object DynamoWriteUtils {

  private def commonFieldsToMap(table: DynamoTable): Map[String, DynamoValue] = {
    val optionalFields: Map[FieldName, DynamoValue] = Map(
      "title" -> table.title.map(DynamoValue.fromString),
      "description" -> table.description.map(DynamoValue.fromString),
      "parentPath" -> table.parentPath.map(DynamoValue.fromString)
    ).flatMap {
      case (fieldName, Some(potentialValue)) => Map(fieldName -> potentialValue)
      case _                                 => Map.empty
    }
    Map(
      "batchId" -> DynamoValue.fromString(table.batchId),
      "id" -> DynamoValue.fromString(table.id.toString),
      "name" -> DynamoValue.fromString(table.name),
      "type" -> DynamoValue.fromString(table.`type`.toString)
    ) ++ table.identifiers.map(id => s"id_${id.identifierName}" -> DynamoValue.fromString(id.value)).toMap ++
      optionalFields
  }

  def writeArchiveFolderTable(archiveFolderDynamoTable: ArchiveFolderDynamoTable): DynamoValue =
    DynamoObject {
      commonFieldsToMap(archiveFolderDynamoTable)
    }.toDynamoValue

  def writeContentFolderTable(contentFolderDynamoTable: ContentFolderDynamoTable): DynamoValue =
    DynamoObject {
      commonFieldsToMap(contentFolderDynamoTable)
    }.toDynamoValue

  def writeAssetTable(assetDynamoTable: AssetDynamoTable): DynamoValue =
    DynamoObject {
      commonFieldsToMap(assetDynamoTable) ++
        Map(
          "transferringBody" -> DynamoValue.fromString(assetDynamoTable.transferringBody),
          "transferCompleteDatetime" -> DynamoValue.fromString(assetDynamoTable.transferCompleteDatetime.toString),
          "upstreamSystem" -> DynamoValue.fromString(assetDynamoTable.upstreamSystem),
          "digitalAssetSource" -> DynamoValue.fromString(assetDynamoTable.digitalAssetSource),
          "digitalAssetSubtype" -> DynamoValue.fromString(assetDynamoTable.digitalAssetSubtype),
          "originalFiles" -> DynamoValue.fromStrings(assetDynamoTable.originalFiles.map(_.toString)),
          "originalMetadataFiles" -> DynamoValue.fromStrings(assetDynamoTable.originalMetadataFiles.map(_.toString))
        )
    }.toDynamoValue

  def writeFileTable(fileDynamoTable: FileDynamoTable): DynamoValue =
    DynamoObject {
      commonFieldsToMap(fileDynamoTable) ++
        Map(
<<<<<<< HEAD
          "sortOrder" -> DynamoValue.fromNumber[Int](fileDynamoTable.sortOrder),
          "fileSize" -> DynamoValue.fromNumber[Long](fileDynamoTable.fileSize),
          "checksumSha256" -> DynamoValue.fromString(fileDynamoTable.checksumSha256),
          "fileExtension" -> DynamoValue.fromString(fileDynamoTable.fileExtension)
=======
          sortOrder -> DynamoValue.fromNumber[Int](fileDynamoTable.sortOrder),
          fileSize -> DynamoValue.fromNumber[Long](fileDynamoTable.fileSize),
          checksumSha256 -> DynamoValue.fromString(fileDynamoTable.checksumSha256),
          fileExtension -> DynamoValue.fromString(fileDynamoTable.fileExtension),
          representationType -> DynamoValue.fromString(fileDynamoTable.representationType.toString),
          representationSuffix -> DynamoValue.fromNumber(fileDynamoTable.representationSuffix)
>>>>>>> d8a7a809
        )
    }.toDynamoValue

  def writeLockTable(lockTable: IngestLockTable): DynamoValue =
    DynamoObject {
      Map(
        ioId -> DynamoValue.fromString(lockTable.ioId.toString),
        batchId -> DynamoValue.fromString(lockTable.batchId),
        message -> DynamoValue.fromString(lockTable.message)
      )
    }.toDynamoValue
}<|MERGE_RESOLUTION|>--- conflicted
+++ resolved
@@ -52,19 +52,12 @@
     DynamoObject {
       commonFieldsToMap(fileDynamoTable) ++
         Map(
-<<<<<<< HEAD
-          "sortOrder" -> DynamoValue.fromNumber[Int](fileDynamoTable.sortOrder),
-          "fileSize" -> DynamoValue.fromNumber[Long](fileDynamoTable.fileSize),
-          "checksumSha256" -> DynamoValue.fromString(fileDynamoTable.checksumSha256),
-          "fileExtension" -> DynamoValue.fromString(fileDynamoTable.fileExtension)
-=======
           sortOrder -> DynamoValue.fromNumber[Int](fileDynamoTable.sortOrder),
           fileSize -> DynamoValue.fromNumber[Long](fileDynamoTable.fileSize),
           checksumSha256 -> DynamoValue.fromString(fileDynamoTable.checksumSha256),
           fileExtension -> DynamoValue.fromString(fileDynamoTable.fileExtension),
           representationType -> DynamoValue.fromString(fileDynamoTable.representationType.toString),
           representationSuffix -> DynamoValue.fromNumber(fileDynamoTable.representationSuffix)
->>>>>>> d8a7a809
         )
     }.toDynamoValue
 
