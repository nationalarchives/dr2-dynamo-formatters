package uk.gov.nationalarchives

import cats.data._
import cats.implicits._
import org.scanamo._
import org.scanamo.generic.semiauto._
import software.amazon.awssdk.services.dynamodb.model.AttributeValue
import software.amazon.awssdk.services.dynamodb.model.AttributeValue.Type._

import java.time.OffsetDateTime
import java.util.UUID
import scala.jdk.CollectionConverters._
import scala.reflect.{ClassTag, classTag}
import DynamoFormatters._

class DynamoReadUtils(folderRowAsMap: Map[String, AttributeValue]) {

  private type InvalidProperty = (String, DynamoReadError)

  val identifiers: List[Identifier] = folderRowAsMap.collect {
    case (name, value) if name.startsWith("id_") => Identifier(name.drop(3), value.s())
  }.toList

  private val allValidatedLockTableFields: LockTableValidatedFields = LockTableValidatedFields(
    stringToScalaType[UUID](
      ioId,
      getPotentialStringValue(ioId),
      UUID.fromString
    ),
    getValidatedMandatoryFieldAsString(batchId),
    getValidatedMandatoryFieldAsString(message)
  )

  private val allValidatedFileTableFields: FilesTableValidatedFields = FilesTableValidatedFields(
    getValidatedMandatoryFieldAsString(batchId),
    stringToScalaType[UUID](
      id,
      getPotentialStringValue(id),
      UUID.fromString
    ),
    getValidatedMandatoryFieldAsString(name),
    getPotentialStringValue(parentPath),
    getPotentialStringValue(title),
    getPotentialStringValue(description),
    stringToType(getPotentialStringValue(typeField)),
    getValidatedMandatoryFieldAsString(transferringBody),
    stringToScalaType[OffsetDateTime](
      transferCompleteDatetime,
      getPotentialStringValue(transferCompleteDatetime),
      OffsetDateTime.parse
    ),
    getValidatedMandatoryFieldAsString(upstreamSystem),
    getValidatedMandatoryFieldAsString(digitalAssetSource),
    getValidatedMandatoryFieldAsString(digitalAssetSubtype),
    getPotentialListOfValues(originalFiles, convertListOfStringsToT(UUID.fromString)),
    getPotentialListOfValues(originalMetadataFiles, convertListOfStringsToT(UUID.fromString)),
    getNumber(sortOrder, _.toInt),
    getNumber(fileSize, _.toLong),
    getValidatedMandatoryFieldAsString(checksumSha256),
    getValidatedMandatoryFieldAsString(fileExtension),
    stringToRepresentationType(getPotentialStringValue(representationType)),
    getNumber(representationSuffix, _.toInt),
    identifiers
  )

  private def stringToType(potentialTypeString: Option[String]): ValidatedNel[InvalidProperty, Type] =
    potentialTypeString match {
      case Some("ArchiveFolder") => ArchiveFolder.validNel
      case Some("ContentFolder") => ContentFolder.validNel
      case Some("Asset")         => Asset.validNel
      case Some("File")          => File.validNel
      case Some(otherTypeString) =>
        (typeField -> TypeCoercionError(new Exception(s"Type $otherTypeString not found"))).invalidNel
      case None => (typeField -> MissingProperty).invalidNel
    }

  private def stringToRepresentationType(
      potentialRepresentationTypeString: Option[String]
  ): ValidatedNel[InvalidProperty, FileRepresentationType] =
    potentialRepresentationTypeString match {
      case Some("Preservation") => PreservationRepresentationType.validNel
      case Some("Access")       => AccessRepresentationType.validNel
      case Some(otherRepresentationTypeString) =>
        (representationType -> TypeCoercionError(
          new Exception(s"Representation type $otherRepresentationTypeString not found")
        )).invalidNel
      case None => (representationType -> MissingProperty).invalidNel
    }

  private def typeCoercionError[T: ClassTag](name: String, value: String): (FieldName, TypeCoercionError) =
    name -> TypeCoercionError(
      new RuntimeException(s"Cannot parse $value for field $name into ${classTag[T].runtimeClass}")
    )

  private def getNumber[T: ClassTag](name: String, toNumberFunction: String => T): ValidatedNel[InvalidProperty, T] = {
    folderRowAsMap
      .get(name)
      .map { attributeValue =>
        attributeValue.`type`() match {
          case N =>
            val value = attributeValue.n()
            Validated
              .catchOnly[Throwable](toNumberFunction(value))
              .leftMap(_ => typeCoercionError(name, value))
              .toValidatedNel
          case _ => (name -> NoPropertyOfType("Number", DynamoValue.fromAttributeValue(attributeValue))).invalidNel
        }
      }
      .getOrElse((name -> MissingProperty).invalidNel)
  }

  def getValidatedMandatoryFieldAsString(name: String): ValidatedNel[InvalidProperty, String] = {
    getPotentialStringValue(name)
      .map(_.validNel)
      .getOrElse((name -> MissingProperty).invalidNel)
  }

  private def getPotentialStringValue(name: String): Option[FieldName] = folderRowAsMap.get(name).map(_.s())

  private def getPotentialListOfValues[T](
      name: String,
      convertListOfAttributesToT: (
          String,
          List[AttributeValue]
      ) => ValidatedNel[(FieldName, DynamoReadError), List[T]]
  ): ValidatedNel[InvalidProperty, List[T]] =
    folderRowAsMap
      .get(name)
      .map { attributeValue =>
        attributeValue.`type`() match {
          case L =>
            val attributes: List[AttributeValue] = attributeValue.l().asScala.toList
            convertListOfAttributesToT(name, attributes)
          case _ => (name -> NoPropertyOfType("List", DynamoValue.fromAttributeValue(attributeValue))).invalidNel
        }
      }
      .getOrElse((name -> MissingProperty).invalidNel)

  private def stringToScalaType[T: ClassTag](
      name: String,
      potentialString: Option[String],
      toScalaTypeFunction: String => T
  ): ValidatedNel[InvalidProperty, T] =
    potentialString match {
      case Some(value) =>
        Validated
          .catchOnly[Throwable](toScalaTypeFunction(value))
          .leftMap(_ => typeCoercionError[T](name, value))
          .toValidatedNel

      case None => (name -> MissingProperty).invalidNel
    }

  private def convertListOfStringsToT[T: ClassTag](fromStringToAnotherType: String => T)(
      attributeName: String,
      attributes: List[AttributeValue]
  ): ValidatedNel[(FieldName, DynamoReadError), List[T]] =
    attributes
      .map(stringValue => stringToScalaType(attributeName, Option(stringValue.s()), fromStringToAnotherType))
      .sequence

  def readLockTableRow: Either[InvalidPropertiesError, IngestLockTable] =
    (
      allValidatedLockTableFields.assetId,
      allValidatedLockTableFields.batchId,
      allValidatedLockTableFields.message
    ).mapN { (assetId, batchId, message) =>
      IngestLockTable(assetId, batchId, message)
    }.toEither
      .left
      .map(InvalidPropertiesError.apply)

  def readArchiveFolderRow: Either[InvalidPropertiesError, ArchiveFolderDynamoTable] =
    (
      allValidatedFileTableFields.batchId,
      allValidatedFileTableFields.id,
      allValidatedFileTableFields.name,
      allValidatedFileTableFields.`type`
    ).mapN { (batchId, id, name, rowType) =>
      ArchiveFolderDynamoTable(
        batchId,
        id,
        allValidatedFileTableFields.parentPath,
        name,
        rowType,
        allValidatedFileTableFields.title,
        allValidatedFileTableFields.description,
        allValidatedFileTableFields.identifiers
      )
    }.toEither
      .left
      .map(InvalidPropertiesError.apply)

  def readContentFolderRow: Either[InvalidPropertiesError, ContentFolderDynamoTable] =
    (
      allValidatedFileTableFields.batchId,
      allValidatedFileTableFields.id,
      allValidatedFileTableFields.name,
      allValidatedFileTableFields.`type`
    ).mapN { (batchId, id, name, rowType) =>
      ContentFolderDynamoTable(
        batchId,
        id,
        allValidatedFileTableFields.parentPath,
        name,
        rowType,
        allValidatedFileTableFields.title,
        allValidatedFileTableFields.description,
        allValidatedFileTableFields.identifiers
      )
    }.toEither
      .left
      .map(InvalidPropertiesError.apply)

  def readAssetRow: Either[InvalidPropertiesError, AssetDynamoTable] =
    (
      allValidatedFileTableFields.batchId,
      allValidatedFileTableFields.id,
      allValidatedFileTableFields.name,
      allValidatedFileTableFields.transferringBody,
      allValidatedFileTableFields.transferCompleteDatetime,
      allValidatedFileTableFields.upstreamSystem,
      allValidatedFileTableFields.digitalAssetSource,
      allValidatedFileTableFields.digitalAssetSubtype,
      allValidatedFileTableFields.originalFiles,
      allValidatedFileTableFields.originalMetadataFiles,
      allValidatedFileTableFields.`type`
    ).mapN {
      (
          batchId,
          id,
          name,
          transferringBody,
          transferCompletedDatetime,
          upstreamSystem,
          digitalAssetSource,
          digitalAssetSubtype,
          originalFiles,
          originalMetadataFiles,
          rowType
      ) =>
        AssetDynamoTable(
          batchId,
          id,
          allValidatedFileTableFields.parentPath,
          name,
          rowType,
          allValidatedFileTableFields.title,
          allValidatedFileTableFields.description,
          transferringBody,
          transferCompletedDatetime,
          upstreamSystem,
          digitalAssetSource,
          digitalAssetSubtype,
          originalFiles,
          originalMetadataFiles,
          allValidatedFileTableFields.identifiers
        )
    }.toEither
      .left
      .map(InvalidPropertiesError.apply)

  def readFileRow: Either[InvalidPropertiesError, FileDynamoTable] =
    (
<<<<<<< HEAD
      allValidatedFileTableFields.batchId,
      allValidatedFileTableFields.id,
      allValidatedFileTableFields.name,
      allValidatedFileTableFields.sortOrder,
      allValidatedFileTableFields.fileSize,
      allValidatedFileTableFields.checksumSha256,
      allValidatedFileTableFields.fileExtension,
      allValidatedFileTableFields.`type`
    ).mapN { (batchId, id, name, sortOrder, fileSize, checksumSha256, fileExtension, rowType) =>
      FileDynamoTable(
        batchId,
        id,
        allValidatedFileTableFields.parentPath,
        name,
        rowType,
        allValidatedFileTableFields.title,
        allValidatedFileTableFields.description,
        sortOrder,
        fileSize,
        checksumSha256,
        fileExtension,
        allValidatedFileTableFields.identifiers
      )
=======
      allValidatedFields.batchId,
      allValidatedFields.id,
      allValidatedFields.name,
      allValidatedFields.sortOrder,
      allValidatedFields.fileSize,
      allValidatedFields.checksumSha256,
      allValidatedFields.fileExtension,
      allValidatedFields.`type`,
      allValidatedFields.representationType,
      allValidatedFields.representationSuffix
    ).mapN {
      (
          batchId,
          id,
          name,
          sortOrder,
          fileSize,
          checksumSha256,
          fileExtension,
          rowType,
          representationType,
          representationSuffix
      ) =>
        FileDynamoTable(
          batchId,
          id,
          allValidatedFields.parentPath,
          name,
          rowType,
          allValidatedFields.title,
          allValidatedFields.description,
          sortOrder,
          fileSize,
          checksumSha256,
          fileExtension,
          representationType,
          representationSuffix,
          allValidatedFields.identifiers
        )
>>>>>>> d8a7a809
    }.toEither
      .left
      .map(InvalidPropertiesError.apply)
}<|MERGE_RESOLUTION|>--- conflicted
+++ resolved
@@ -109,7 +109,7 @@
       .getOrElse((name -> MissingProperty).invalidNel)
   }
 
-  def getValidatedMandatoryFieldAsString(name: String): ValidatedNel[InvalidProperty, String] = {
+  private def getValidatedMandatoryFieldAsString(name: String): ValidatedNel[InvalidProperty, String] = {
     getPotentialStringValue(name)
       .map(_.validNel)
       .getOrElse((name -> MissingProperty).invalidNel)
@@ -165,8 +165,8 @@
       allValidatedLockTableFields.batchId,
       allValidatedLockTableFields.message
     ).mapN { (assetId, batchId, message) =>
-      IngestLockTable(assetId, batchId, message)
-    }.toEither
+        IngestLockTable(assetId, batchId, message)
+      }.toEither
       .left
       .map(InvalidPropertiesError.apply)
 
@@ -262,7 +262,6 @@
 
   def readFileRow: Either[InvalidPropertiesError, FileDynamoTable] =
     (
-<<<<<<< HEAD
       allValidatedFileTableFields.batchId,
       allValidatedFileTableFields.id,
       allValidatedFileTableFields.name,
@@ -270,33 +269,9 @@
       allValidatedFileTableFields.fileSize,
       allValidatedFileTableFields.checksumSha256,
       allValidatedFileTableFields.fileExtension,
-      allValidatedFileTableFields.`type`
-    ).mapN { (batchId, id, name, sortOrder, fileSize, checksumSha256, fileExtension, rowType) =>
-      FileDynamoTable(
-        batchId,
-        id,
-        allValidatedFileTableFields.parentPath,
-        name,
-        rowType,
-        allValidatedFileTableFields.title,
-        allValidatedFileTableFields.description,
-        sortOrder,
-        fileSize,
-        checksumSha256,
-        fileExtension,
-        allValidatedFileTableFields.identifiers
-      )
-=======
-      allValidatedFields.batchId,
-      allValidatedFields.id,
-      allValidatedFields.name,
-      allValidatedFields.sortOrder,
-      allValidatedFields.fileSize,
-      allValidatedFields.checksumSha256,
-      allValidatedFields.fileExtension,
-      allValidatedFields.`type`,
-      allValidatedFields.representationType,
-      allValidatedFields.representationSuffix
+      allValidatedFileTableFields.`type`,
+      allValidatedFileTableFields.representationType,
+      allValidatedFileTableFields.representationSuffix
     ).mapN {
       (
           batchId,
@@ -313,20 +288,19 @@
         FileDynamoTable(
           batchId,
           id,
-          allValidatedFields.parentPath,
+          allValidatedFileTableFields.parentPath,
           name,
           rowType,
-          allValidatedFields.title,
-          allValidatedFields.description,
+          allValidatedFileTableFields.title,
+          allValidatedFileTableFields.description,
           sortOrder,
           fileSize,
           checksumSha256,
           fileExtension,
           representationType,
           representationSuffix,
-          allValidatedFields.identifiers
+          allValidatedFileTableFields.identifiers
         )
->>>>>>> d8a7a809
     }.toEither
       .left
       .map(InvalidPropertiesError.apply)
